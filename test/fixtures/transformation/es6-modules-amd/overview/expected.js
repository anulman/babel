<<<<<<< HEAD
"use strict";

define(["exports", "module", "foo", "foo-bar", "./directory/foo-bar"], function (exports, module, _foo, _fooBar, _directoryFooBar) {
=======
define(["exports", "foo", "foo-bar", "./directory/foo-bar"], function (exports, _foo, _fooBar, _directoryFooBar) {
  "use strict";

>>>>>>> 64ef26a9
  var _interopRequire = function (obj) {
    return obj && (obj["default"] || obj);
  };

  var foo = _interopRequire(_foo);

  var foo = _foo;
  var bar = _foo.bar;
  var bar = _foo.foo;
  exports.test = test;
  var test = exports.test = 5;

  module.exports = test;
});<|MERGE_RESOLUTION|>--- conflicted
+++ resolved
@@ -1,12 +1,6 @@
-<<<<<<< HEAD
-"use strict";
-
 define(["exports", "module", "foo", "foo-bar", "./directory/foo-bar"], function (exports, module, _foo, _fooBar, _directoryFooBar) {
-=======
-define(["exports", "foo", "foo-bar", "./directory/foo-bar"], function (exports, _foo, _fooBar, _directoryFooBar) {
   "use strict";
 
->>>>>>> 64ef26a9
   var _interopRequire = function (obj) {
     return obj && (obj["default"] || obj);
   };
