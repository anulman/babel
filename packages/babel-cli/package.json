{
<<<<<<< HEAD
  "name": "babel",
  "version": "5.8.29",
=======
  "name": "babel-cli",
  "version": "6.0.2",
>>>>>>> 25f78c35
  "description": "Turn ES6 code into readable vanilla ES5 with source maps",
  "author": "Sebastian McKenzie <sebmck@gmail.com>",
  "homepage": "https://babeljs.io/",
  "license": "MIT",
  "repository": "babel/babel",
  "preferGlobal": true,
  "dependencies": {
    "babel-core": "^6.0.2",
    "babel-polyfill": "^6.0.2",
    "chokidar": "^1.0.0",
    "commander": "^2.8.1",
    "convert-source-map": "^1.1.0",
    "fs-readdir-recursive": "^0.1.0",
    "glob": "^5.0.5",
    "lodash": "^3.2.0",
    "output-file-sync": "^1.1.0",
    "path-exists": "^1.0.0",
    "path-is-absolute": "^1.0.0",
    "slash": "^1.0.0",
    "source-map": "^0.5.0",
    "v8flags": "^2.0.10",
    "babel-runtime": "^6.0.2"
  },
  "bin": {
    "babel": "./bin/babel.js",
    "babel-node": "./bin/babel-node.js",
    "babel-external-helpers": "./bin/babel-external-helpers.js"
  }
}<|MERGE_RESOLUTION|>--- conflicted
+++ resolved
@@ -1,11 +1,6 @@
 {
-<<<<<<< HEAD
-  "name": "babel",
-  "version": "5.8.29",
-=======
   "name": "babel-cli",
   "version": "6.0.2",
->>>>>>> 25f78c35
   "description": "Turn ES6 code into readable vanilla ES5 with source maps",
   "author": "Sebastian McKenzie <sebmck@gmail.com>",
   "homepage": "https://babeljs.io/",
