--- conflicted
+++ resolved
@@ -6,16 +6,6 @@
   "license": "MIT",
   "main": "lib/index.js",
   "dependencies": {
-<<<<<<< HEAD
-    "babel-helper-optimise-call-expression": "^6.22.0",
-    "babel-helper-function-name": "^6.22.0",
-    "babel-helper-replace-supers": "^6.22.0",
-    "babel-template": "^6.22.0",
-    "babel-traverse": "^6.22.0",
-    "babel-helper-define-map": "^6.22.0",
-    "babel-messages": "^6.22.0",
-    "babel-types": "^6.22.0"
-=======
     "babel-helper-optimise-call-expression": "^6.23.0",
     "babel-helper-function-name": "^6.23.0",
     "babel-helper-replace-supers": "^6.23.0",
@@ -23,9 +13,7 @@
     "babel-traverse": "^6.23.0",
     "babel-helper-define-map": "^6.23.0",
     "babel-messages": "^6.23.0",
-    "babel-runtime": "^6.22.0",
     "babel-types": "^6.23.0"
->>>>>>> 11cf0e0b
   },
   "keywords": [
     "babel-plugin"
