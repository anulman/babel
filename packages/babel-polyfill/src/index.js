--- conflicted
+++ resolved
@@ -4,29 +4,4 @@
 global._babelPolyfill = true;
 
 import "core-js/shim";
-<<<<<<< HEAD
-import "regenerator-runtime/runtime";
-=======
-import "regenerator-runtime/runtime";
-
-// Should be removed in the next major release:
-
-import "core-js/fn/regexp/escape";
-
-const DEFINE_PROPERTY = "defineProperty";
-function define(O, key, value) {
-  O[key] || Object[DEFINE_PROPERTY](O, key, {
-    writable:     true,
-    configurable: true,
-    value:        value
-  });
-}
-
-define(String.prototype, "padLeft", "".padStart);
-define(String.prototype, "padRight", "".padEnd);
-
-// eslint-disable-next-line max-len
-"pop,reverse,shift,keys,values,entries,indexOf,every,some,forEach,map,filter,find,findIndex,includes,join,slice,concat,push,splice,unshift,sort,lastIndexOf,reduce,reduceRight,copyWithin,fill".split(",").forEach(function(key) {
-  [][key] && define(Array, key, Function.call.bind([][key]));
-});
->>>>>>> 6da9bb83
+import "regenerator-runtime/runtime";